--- conflicted
+++ resolved
@@ -74,15 +74,8 @@
                         os.makedirs(os.path.join(clean_path, coin_name, str(year)), exist_ok=True)
 
                         year_df.to_csv(
-<<<<<<< HEAD
-                            os.path.join(clean_path, coin_name,str(year),f"{year}_{file.replace("","")}"),
+                            os.path.join(clean_path, coin_name,str(year),f"{year}_{file}"),
                             index=False
-=======
-                            os.path.join(clean_path, coin_name, str(year), f"{year}_{file.removesuffix('.csv').split(':')[1]}.csv"),
-                            index=False,
-                            sep=";"
-                
->>>>>>> 538ae7cc
                         )
 
                 except Exception as e:
